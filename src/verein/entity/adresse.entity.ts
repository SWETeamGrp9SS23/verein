import {
    Column,
    Entity,
    JoinColumn,
    OneToOne,
    PrimaryGeneratedColumn,
} from 'typeorm';
import { ApiProperty } from '@nestjs/swagger';
import { Verein } from './verein.entity.js';

@Entity()
export class Adresse {
    @Column('int')
    @PrimaryGeneratedColumn()
    id: number | undefined;

    @Column({ name: 'postleitzahl', type: 'varchar', length: 10 })
<<<<<<< HEAD
    readonly plz!: string;
=======
    @ApiProperty({ example: '76351', type: String })
    readonly plz: string | undefined;
>>>>>>> f9d90c08

    @Column({ name: 'ort', type: 'varchar', length: 100, nullable: true })
    @ApiProperty({ example: 'Linkenheim-Hochstetten', type: String })
    readonly ort: string | undefined;

    @OneToOne(() => Verein, (verein) => verein.adresse)
    @JoinColumn({ name: 'verein_id' })
    verein: Verein | undefined;
}<|MERGE_RESOLUTION|>--- conflicted
+++ resolved
@@ -15,12 +15,7 @@
     id: number | undefined;
 
     @Column({ name: 'postleitzahl', type: 'varchar', length: 10 })
-<<<<<<< HEAD
     readonly plz!: string;
-=======
-    @ApiProperty({ example: '76351', type: String })
-    readonly plz: string | undefined;
->>>>>>> f9d90c08
 
     @Column({ name: 'ort', type: 'varchar', length: 100, nullable: true })
     @ApiProperty({ example: 'Linkenheim-Hochstetten', type: String })
